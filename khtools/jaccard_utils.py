


from .idf import filter_idf

def jaccard_sigs(i, j, siglist):
    return siglist[i].jaccard(siglist[j])

<<<<<<< HEAD
=======

def jaccard_sigs_idf(i, j, siglist, idf, mean_idf_per_cell, ):
    i_hashes = filter_idf(siglist[i].get_mins(),
                          idf, mean_idf_per_cell)
    j_hashes = filter_idf(siglist[j].get_mins(),
                          idf, mean_idf_per_cell)
    return jaccard(i_hashes, j_hashes)

>>>>>>> 860aa846

def jaccard(sample1, sample2):
    """Jaccard similarity between two sets"""
    intersection = len(sample1.intersection(sample2))
    union = len(sample1.union(sample2))
    return intersection / union<|MERGE_RESOLUTION|>--- conflicted
+++ resolved
@@ -6,8 +6,6 @@
 def jaccard_sigs(i, j, siglist):
     return siglist[i].jaccard(siglist[j])
 
-<<<<<<< HEAD
-=======
 
 def jaccard_sigs_idf(i, j, siglist, idf, mean_idf_per_cell, ):
     i_hashes = filter_idf(siglist[i].get_mins(),
@@ -16,7 +14,6 @@
                           idf, mean_idf_per_cell)
     return jaccard(i_hashes, j_hashes)
 
->>>>>>> 860aa846
 
 def jaccard(sample1, sample2):
     """Jaccard similarity between two sets"""
