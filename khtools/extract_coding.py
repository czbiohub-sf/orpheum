--- conflicted
+++ resolved
@@ -224,7 +224,7 @@
 
 
 def get_peptide_db_meta(
-        translations, peptide_bloom_filter, peptide_ksize, molecule, verbose):
+        translations, peptide_bloom_filter, peptide_ksize, alphabet, verbose):
     """Return list of fraction_in_peptide_dbs, kmers_in_peptide_dbs,
     kmer_complexities per translation
     """
@@ -235,13 +235,13 @@
     for frame, translation in translations.items():
         # Convert back to string
         translation = str(translation)
-        encoded = encode_peptide(translation, molecule)
+        encoded = encode_peptide(translation, alphabet)
 
         fraction_in_peptide_db, n_kmers = score_single_translation(
             encoded,
             peptide_bloom_filter,
             peptide_ksize,
-            molecule=molecule,
+            molecule=alphabet,
             verbose=verbose)
         fraction_in_peptide_dbs[frame] = fraction_in_peptide_db
         kmers_in_peptide_dbs[frame] = n_kmers
@@ -323,17 +323,23 @@
         why this sequence is or isn't protein-coding
     """
     # Convert to BioPython sequence object for translation
+    scoring_lines = []
     seq = Seq(sequence)
-
     # In case this is used from the Python API and the default threshold isn't
     # specified
     jaccard_threshold = get_jaccard_threshold(jaccard_threshold, alphabet)
 
     # Convert to BioPython sequence object for translation
     translations = six_frame_translation_no_stops(seq)
+
+    # For all translations, use the one with the maximum number of k-mers
+    # in the databse
+    max_n_kmers = 0
+    max_fraction_in_peptide_db = 0
     if len(translations) == 0:
-        return SingleReadScore(
-            np.nan, np.nan, PROTEIN_CODING_CATEGORIES['stop_codons'])
+        scoring_lines.append(SingleReadScore(
+            np.nan, np.nan, PROTEIN_CODING_CATEGORIES['stop_codons']))
+        return scoring_lines
 
     translations = {
         frame: translation
@@ -341,80 +347,48 @@
         if len(translation) > peptide_ksize
     }
     if len(translations) == 0:
-<<<<<<< HEAD
-        return np.nan, np.nan, "All translations shorter than peptide k-mer " \
-                               "size + 1"
+        scoring_lines.append(SingleReadScore(
+            np.nan, np.nan, PROTEIN_CODING_CATEGORIES['too_short_peptide']))
+        return scoring_lines
     # For all translations, use the one with the maximum number of k-mers
     # in the databse
     (fraction_in_peptide_dbs,
      kmers_in_peptide_dbs,
      kmer_capacities) = get_peptide_db_meta(
-        translations, peptide_bloom_filter, peptide_ksize, molecule, verbose)
+        translations, peptide_bloom_filter, peptide_ksize, alphabet, verbose)
 
     if max(fraction_in_peptide_dbs.values()) <= jaccard_threshold:
         maybe_write_fasta(description, noncoding_file_handle, sequence)
-        return max(
-            fraction_in_peptide_dbs.values()), max(
-            kmers_in_peptide_dbs.values()), "Non-coding"
-=======
-        return SingleReadScore(
-            np.nan,
-            np.nan,
-            PROTEIN_CODING_CATEGORIES['too_short_peptide'])
-
-    for frame, translation in translations.items():
-        # Convert back to string
-        translation = str(translation)
-
-        # Maybe reencode to dayhoff/hp space
-        encoded = encode_peptide(translation, alphabet)
-
-        is_kmer_low_complexity, n_kmers = evaluate_is_kmer_low_complexity(
-            encoded, peptide_ksize)
->>>>>>> e15e66ac
+        scoring_lines.append(SingleReadScore(
+            max(fraction_in_peptide_dbs.values()),
+            max(kmers_in_peptide_dbs.values()),
+            PROTEIN_CODING_CATEGORIES['non_coding']))
+        return scoring_lines
 
     for frame, translation in translations.items():
         n_kmers = kmers_in_peptide_dbs[frame]
         if kmer_capacities[frame]:
             maybe_write_fasta(description + f" translation_frame: {frame}",
                               low_complexity_peptide_file_handle, translation)
-            category = LOW_COMPLEXITY_CATEGORIES[alphabet]
-            return SingleReadScore(np.nan, n_kmers, category)
-
-<<<<<<< HEAD
-        fraction_in_peptide_db = fraction_in_peptide_dbs[frame]
-=======
-        fraction_in_peptide_db, n_kmers = score_single_translation(
-            encoded,
-            peptide_bloom_filter,
-            peptide_ksize,
-            molecule=alphabet,
-            verbose=verbose)
-
-        # Save the highest jaccard
-        max_fraction_in_peptide_db = max(max_fraction_in_peptide_db,
-                                         fraction_in_peptide_db)
-
-        if max_fraction_in_peptide_db == fraction_in_peptide_db:
-            # Update n_kmers if this is the best translation frame
-            max_n_kmers = n_kmers
->>>>>>> e15e66ac
-        if fraction_in_peptide_db > jaccard_threshold:
-            if verbose:
-                click.echo(f"\t{translation} is above {jaccard_threshold}",
-                           err=True)
-            seqname = f'{description} translation_frame: {frame} ' \
-                      f'jaccard: {fraction_in_peptide_db}'
-            write_fasta(sys.stdout, seqname, translation)
-            maybe_write_fasta(seqname, coding_nucleotide_file_handle, sequence)
-<<<<<<< HEAD
-            yield fraction_in_peptide_db, n_kmers, None
-=======
-
-    if max_fraction_in_peptide_db <= jaccard_threshold:
-        maybe_write_fasta(description, noncoding_file_handle, sequence)
-    return SingleReadScore(max_fraction_in_peptide_db, max_n_kmers, None)
->>>>>>> e15e66ac
+            scoring_lines.append(SingleReadScore(
+                np.nan,
+                n_kmers,
+                LOW_COMPLEXITY_CATEGORIES[alphabet]))
+            return scoring_lines
+        else:
+            fraction_in_peptide_db = fraction_in_peptide_dbs[frame]
+            if fraction_in_peptide_db > jaccard_threshold:
+                if verbose:
+                    click.echo(f"\t{translation} is above {jaccard_threshold}",
+                               err=True)
+                seqname = f'{description} translation_frame: {frame} ' \
+                          f'jaccard: {fraction_in_peptide_db}'
+                write_fasta(sys.stdout, seqname, translation)
+                maybe_write_fasta(
+                    seqname, coding_nucleotide_file_handle, sequence)
+                scoring_lines.append(
+                    SingleReadScore(fraction_in_peptide_db, n_kmers, None))
+    return scoring_lines
 
 
 def maybe_write_fasta(description, file_handle, sequence):
@@ -492,9 +466,9 @@
         n_kmers = np.nan
         jaccard, n_kmers, special_case = check_nucleotide_content(
             description, fastas, n_kmers, sequence)
-        yield jaccard, n_kmers, special_case
+        scores = [SingleReadScore(jaccard, n_kmers, special_case)]
     else:
-        for jaccard, n_kmers, special_case in score_single_read(
+        scores = score_single_read(
             sequence,
             peptide_bloom_filter,
             peptide_ksize,
@@ -503,22 +477,16 @@
             jaccard_threshold=jaccard_threshold,
             description=description,
             noncoding_file_handle=file_handles['noncoding_nucleotide'],
-            coding_nucleotide_file_handle=file_handles['coding_nucleotide'],
+            coding_nucleotide_file_handle=file_handles[
+                'coding_nucleotide'],
             low_complexity_peptide_file_handle=file_handles[
-<<<<<<< HEAD
-                'low_complexity_peptide']):
+                'low_complexity_peptide'])
+        for jaccard, n_kmers, special_case in scores:
             if verbose > 1:
                 click.echo(
                     f"Jaccard: {jaccard}, n_kmers = {n_kmers}", err=True)
-            yield jaccard, n_kmers, special_case
-=======
-                'low_complexity_peptide'])
-
-        if verbose > 1:
-            click.echo(f"Jaccard: {jaccard}, n_kmers = {n_kmers}", err=True)
-    return SingleReadScore(jaccard, n_kmers, special_case)
-
->>>>>>> e15e66ac
+    return scores
+
 
 def check_nucleotide_content(description, fastas, n_kmers, sequence):
     """If passes, then this read can move on to checking protein translations
