from functools import partial
import itertools
import multiprocessing
import os
from pprint import pprint
import random
from typing import Sequence
import time

import click
import pandas as pd
import screed
from sourmash.logging import notify

# Divergence time estimates in millions of years
# from http://www.timetree.org/ on 2019-08-26
from khtools.sequence_encodings import amino_keto_ize, \
    weak_strong_ize, purine_pyrimidize, encode_peptide

MOLECULES_TO_COMPARE = 'protein', 'dayhoff', 'hp', 'botvinnik', 'aa9', \
                       'gbmr4', 'sdm12', 'hsdm17'

divergence_estimates = pd.Series({"Amniota": 312,
                                  'Bilateria': 824,
                                  "Boreoeutheria": 96,

                                  # Old world monkeys
                                  'Catarrhini': 29.4,
                                  "Euarchontoglires": 76,

                                  # Bony vertebrates
                                  'Euteleostomi': 435,
                                  'Eutheria': 105,

                                  # Jawed vertebrates
                                  'Gnathostomata': 473,

                                  # A primate suborder
                                  'Haplorrhini': 67,

                                  # Great apes (includes orangutan)
                                  'Hominidae': 15.8,

                                  # Gorilla, human, chimp
                                  'Homininae': 9.1,

                                  # Apes (includes gibbons)
                                  'Hominoidea': 20.2,

                                  'Mammalia': 177,
                                  "Opisthokonta": 1105,
                                  'Primates': 74,

                                  # tetrapods and the lobe-finned fishes
                                  'Sarcopterygii': 413,
                                  'Simiiformes': 43,

                                  # Tetrapods - 4-limbed
                                  'Tetrapoda': 352,

                                  # Includes Eutheria (placental mammals) and
                                  # Metatheria (maruspials)
                                  'Theria': 159,

                                  'NA': 0})
divergence_estimates = divergence_estimates.sort_values()


KSIZES = 2, 3, 4, 5, 6, 7, 8, 9, 10, 11, 12, 13, 14, 15, 16, 17, 18, 19, 20, \
    21, 23, 24, 25
COLUMNS = 'id1', 'id2', 'ksize', 'jaccard'


# Hydrophobic/hydrophilic mapping

# From: Brüne, D., Andrade-Navarro, M. A., & Mier, P. (2018).
# Proteome-wide comparison between the amino acid composition of domains and
# linkers. BMC Research Notes, 1–6. http://doi.org/10.1186/s13104-018-3221-0


def sanitize_id(value):
    """
    Normalizes string, converts to lowercase, removes non-alpha characters,
    and converts spaces to hyphens.

    Cribbed from https://stackoverflow.com/a/295466/1628971
    """
    import re
    value = value.split()[0].replace('|', '__')
    # value = re.sub('[^\w\s-]', '_', value).strip().lower()
    # value = re.sub('[-\s]+', '-', value)
    return value

def kmerize(seq, ksize):
    """Return the set of unique k-mers from the sequence"""
    return set(seq[i:i + ksize] for i in range(len(seq) - ksize + 1))


def jaccardize(set1, set2):
    """Compute jaccard index of two sets"""
    denominator = min(len(set1), len(set2))
    if denominator > 0:
        return len(set1.intersection(set2)) / denominator
    else:
        return denominator


def kmerize_and_jaccard(seq1, seq2, ksize, debug=False):
    kmers1 = set(seq1[i:i + ksize] for i in range(len(seq1) - ksize + 1))
    kmers2 = set(seq2[i:i + ksize] for i in range(len(seq2) - ksize + 1))
    jaccard = jaccardize(kmers1, kmers2)
    if debug:
        print("len(kmers1):", len(kmers1))
        print("len(kmers2):", len(kmers2))
        print(f"jaccard: {jaccard}")
    return jaccard


def kmer_comparison_table(id1, seq1, id2, seq2, molecule_name, ksizes=KSIZES):
    lines = []
    for ksize in ksizes:
        jaccard = kmerize_and_jaccard(seq1, seq2, ksize)
        line = [id1, id2, ksize, jaccard]
        lines.append(line)
    df = pd.DataFrame(lines, columns=COLUMNS)
    df['molecule'] = molecule_name
    return df


def compare_peptide_seqs(id1_seq1, id2_seq2, ksizes=KSIZES,
                         alphabets=MOLECULES_TO_COMPARE):
    # Unpack the tuples
    id1, seq1 = id1_seq1
    id2, seq2 = id2_seq2

    dfs = []
    for alphabet in alphabets:
        reencoded1 = encode_peptide(seq1, alphabet)
        reencoded2 = encode_peptide(seq2, alphabet)

        df = kmer_comparison_table(id1, reencoded1, id2, reencoded2,
                                   molecule_name=alphabet,
                                   ksizes=ksizes)
        dfs.append(df)

    df = pd.concat(dfs, ignore_index=True)
    return df


def compare_nucleotide_seqs(id1_seq1, id2_seq2, ksizes=KSIZES):
    # Unpack the tuples
    id1, seq1 = id1_seq1
    id2, seq2 = id2_seq2

    purine_pyrimidine1 = purine_pyrimidize(seq1)
    purine_pyrimidine2 = purine_pyrimidize(seq2)

    purine_primimdine_df = kmer_comparison_table(
        id1, purine_pyrimidine1, id2, purine_pyrimidine2,
        molecule_name='purine_pyrimidine', ksizes=ksizes)

    weak_strong1 = weak_strong_ize(seq1)
    weak_strong2 = weak_strong_ize(seq2)

    weak_strong_df = kmer_comparison_table(
        id1, weak_strong1, id2, weak_strong2,
        molecule_name='weak_strong', ksizes=ksizes)

    amino_keto1 = amino_keto_ize(seq1)
    amino_keto2 = amino_keto_ize(seq2)

    amino_keto_df = kmer_comparison_table(
        id1, amino_keto1, id2, amino_keto2,
        molecule_name='amino_keto', ksizes=ksizes)

    nucleotide_df = kmer_comparison_table(id1, seq1, id2, seq2,
                                          molecule_name='nucleotide',
                                          ksizes=ksizes)

    df = pd.concat([purine_primimdine_df, nucleotide_df,
                    weak_strong_df, amino_keto_df], ignore_index=True)
    return df


def compare_seqs(id1_seq1, id2_seq2, ksizes=KSIZES, moltype='protein'):
    if moltype == 'protein':
        return compare_peptide_seqs(id1_seq1, id2_seq2, ksizes)
    elif moltype.lower() == 'dna':
        return compare_nucleotide_seqs(id1_seq1, id2_seq2, ksizes)
    else:
        raise ValueError(f"{moltype} is not a valid molecule type! Only "
                         f"'protein' and 'dna' are supported")


def compare_args_unpack(args, ksizes, moltype):
    """Helper function to unpack the arguments. Written to use in pool.imap as it
    can only be given one argument."""
    return compare_seqs(*args, ksizes=ksizes, moltype=moltype)


def get_comparison_at_index(index, seqlist1, seqlist2=None,
                            ksizes=KSIZES, n_background=100,
                            moltype='protein', verbose=False,
                            paired_seqlists=True,
                            intermediate_csv=False,
                            intermediate_parquet=False,
<<<<<<< HEAD
                            no_final_concatention=False):
=======
                            no_final_concatenation=False):
>>>>>>> 8dad8700
    """Returns similarities of all the combinations of signature at index in the
    siglist with the rest of the indices starting at index + 1. Doesn't
    redundantly calculate signatures with all the other indices prior to
    index - 1

    :param int index: generate masks from this image
    :param boolean ignore_abundance
        If the sketches are not abundance weighted, or ignore_abundance=True,
        compute Jaccard similarity.

        If the sketches are abundance weighted, calculate a distance metric
        based on the cosine similarity.
    :param boolean downsample by max_hash if True
    :param siglist list of signatures

    intermediate_parquet : bool
        Write intermediate file of all comparisons at index i to an
        IO-efficient parquet format
    intermediate_csv : bool
        Write intermediate file of all comparisons at index i to an
        csv format

    :return: list of similarities for the combinations of signature at index
    with rest of the signatures from index+1

    """
    startt = time.time()
    id1 = seqlist1[index][0]
    id1_sanitized = sanitize_id(id1)
    csv = id1_sanitized + ".csv"
    parquet = id1_sanitized + ".parquet"
    if os.path.exists(parquet):
        notify(
            f"Found {parquet} already exists for {id1}, skipping",
            end='\r')
        return []
    if os.path.exists(csv):
        notify(
            f"Found {csv} already exists for {id1}, skipping",
            end='\r')
        return []

    if seqlist2 is not None:
        if paired_seqlists:
            seq_iterator = get_paired_seq_iterator(index, n_background,
                                                   seqlist1, seqlist2, verbose)
        else:
            seq_iterator = itertools.product([seqlist1[index]], seqlist2)
    else:
        seq_iterator = itertools.product(
            [seqlist1[index]], seqlist1[index + 1:])

    func = partial(compare_args_unpack, ksizes=ksizes, moltype=moltype)
    comparision_df_list = list(map(func, seq_iterator))
    notify(
        "comparison for index {} (id: {}) done in {:.5f} seconds",
        index, id1,
        time.time() - startt,
        end='\n')

    if intermediate_csv or intermediate_parquet:
        # print(id1_sanitized)
        df = pd.concat(comparision_df_list)
        if intermediate_csv:
            df.to_csv(csv)
        if intermediate_parquet:
            df.to_parquet(parquet)
        del df
<<<<<<< HEAD
    if no_final_concatention:
=======
    if no_final_concatenation:
>>>>>>> 8dad8700
        del comparision_df_list
        return []
    else:
        return comparision_df_list


def get_paired_seq_iterator(index, n_background, seqlist1, seqlist2, verbose):
    """Compare index i for seqlist1 and seqlist2, plus background

    Choose random seqs from seqlist2 for background

    Parameters
    ----------
    index : object


    """
    pairs_iterator = [(seqlist1[index], seqlist2[index])]
    random_seqlist2 = random.sample(seqlist2, n_background)
    this_index_seqlist1 = [seqlist1[index]] * n_background
    background_pairs = list(zip(this_index_seqlist1, random_seqlist2))
    if verbose:
        print("background_pairs:")
        pprint(background_pairs)
    seq_iterator = list(
        itertools.chain(*[pairs_iterator, background_pairs]))
    if verbose:
        print("seq_iterator:")
        pprint(seq_iterator)
    return seq_iterator


def compare_all_seqs(seqlist1, seqlist2=None, n_jobs=4, ksizes=KSIZES,
                     moltype='protein', n_background=100,
                     paired_seqlists=True, intermediate_csv=False,
<<<<<<< HEAD
                     intermediate_parquet=False, no_final_concatention=False):
=======
                     intermediate_parquet=False, no_final_concatenation=False):
>>>>>>> 8dad8700
    """Compare k-mer content of sequences across k-mer sizes and alphabets

    Parameters
    ----------
    seqlist1 : list
        List of (id, seq) tuples
    seqlist2 : list, optional
        List of (id, seq) tuples
    ksizes : iterable of int
        K-mer sizes to extract and compare the sequences on
    moltype : str
        One of "protein" or "dna" -- for knowing which alphabets to use
    n_background : int
        When paired_seqlist is True, how many random background sequences to
        choose from seqlist2
    n_jobs : int
        Number of jobs for multiprocessing
    paired_seqlists : bool
        If True, then seqlist1 and seqlist2 have sequences at the same index
        that need to be compared, i.e. index 0 across the two
    intermediate_parquet : bool
        Write intermediate file of all comparisons at index i to an
        IO-efficient parquet format
    intermediate_csv : bool
        Write intermediate file of all comparisons at index i to an
        csv format

    Returns
    -------

    """
    if seqlist2 is not None:
        if paired_seqlists and len(seqlist1) != len(seqlist2):
            raise ValueError("When comparing pairs of sequences, can only "
                             "compare two sequences of equal length")
        elif not paired_seqlists:
            # Want seqlist1 to be shorter so that there are fewer, bigger jobs
            # to minimize thread spawning costs
            if len(seqlist2) > len(seqlist1):
                # Swap the seqlist orders so seqlist1 is the shorter one
                old_seqlist1 = seqlist1
                old_seqlist2 = seqlist2
                seqlist2 = old_seqlist1
                seqlist1 = old_seqlist2
            n = len(seqlist1)
            m = len(seqlist2)
        else:
            n = len(seqlist1)
            m = len(seqlist1)

    n_comparisons = n * m
    t0 = time.time()
    len_seqlist1 = len(seqlist1)
    notify(f"Number of comparisons: {n} * {m} = {n_comparisons:,}")

    # Initialize the function using func.partial with the common arguments like
    # siglist, ignore_abundance, downsample, for computing all the signatures
    # The only changing parameter that will be mapped from the pool is the
    # index
    func = partial(
        get_comparison_at_index,
        seqlist1=seqlist1,
        seqlist2=seqlist2,
        n_background=n_background,
        ksizes=ksizes,
        moltype=moltype,
        paired_seqlists=paired_seqlists,
        intermediate_csv=intermediate_csv,
        intermediate_parquet=intermediate_parquet,
<<<<<<< HEAD
        no_final_concatention=no_final_concatention,
=======
        no_final_concatenation=no_final_concatenation,
>>>>>>> 8dad8700
    )
    notify("Created similarity func")

    # Initialize multiprocess.pool
    pool = multiprocessing.Pool(processes=n_jobs)

    # Calculate chunk size, by default pool.imap chunk size is 1
    chunksize, extra = divmod(len_seqlist1, n_jobs)
    if extra:
        chunksize += 1
    notify("Calculated chunk size for multiprocessing")

    # This will not generate the results yet, since pool.imap returns a
    # generator
    result = pool.imap(func, range(len_seqlist1), chunksize=chunksize)
    notify("Initialized multiprocessing pool.imap")

    peptide_kmer_comparisons = pd.concat(
        itertools.chain(*result), ignore_index=True)

    notify(f"Total time: {time.time() - t0}")
    return peptide_kmer_comparisons


@click.command()
@click.argument("fastas", nargs=-1)
@click.option("--fastas2", default=None,
              help="Optional. Instead of doing an all-by-all comparison of "
                   "the provided fasta arguments, do fastas2 vs fastas "
                   "arguments")
@click.option("--alphabets",
              default=','.join(MOLECULES_TO_COMPARE),
              help="Which protein-coding alphabet to use for comparisons")
@click.option("--ksize-min",
              default=2, type=click.INT,
              help="k-mer sizes to use for comparison")
@click.option("--ksize-max",
              default=25, type=click.INT,
              help="k-mer sizes to use for comparison")
@click.option("--ksize-step",
              default=1, type=click.INT,
              help="k-mer sizes to use for comparison")
@click.option("--parquet",
              default=None,
              help="If provided, save table to a space-efficient and fast-IO "
                   "Apache Parquet format file of this name. This format is "
                   "compatible with Python/Pandas and R.")
@click.option("--no-csv",
              is_flag=True,
              default=False,
              help="Don't output csv to stdout")
@click.option("--paired-seqlists",
              is_flag=True,
              default=False,
              help="Fastas are paired 1:1 by item, so compare item 1 in "
                   "fasta1 to item 1 in fasta2")
@click.option("--intermediate-parquet",
              is_flag=True, default=False,
              help="If provided, write a parquet file for each individual "
                   "comparison at index i, in current directory")
@click.option("--intermediate-csv",
              is_flag=True, default=False,
              help="If provided, write a csv file for each individual "
                   "comparison at index i, in current directory")
@click.option("--no-final-concatenation",
              is_flag=True, default=False,
              help="If provided, then don't concatenate ")
@click.option('--processes',
              '-p',
              default=2,
              type=click.INT,
              help="Number of processes to use for parallelization")
def cli(fastas,
        fastas2,
        alphabets,
        ksize_min,
        ksize_max,
        ksize_step,
        parquet,
        no_csv=False,
        paired_seqlists=False,
        intermediate_csv=False,
        intermediate_parquet=False,
<<<<<<< HEAD
        no_final_concatention=False,
=======
        no_final_concatenation=False,
>>>>>>> 8dad8700
        processes=2):
    """Compute k-mer similarity of all pairwise sequences"""
    if len(fastas) == 0:
        raise ValueError("No sequence files provided! "
                         "Argument 'fastas' is required!")
    seqlist = parse_fastas(fastas)
    if fastas2 is not None:
        seqlist2 = parse_fastas([fastas2])
    else:
        seqlist2 = None

    if no_final_concatention:
        if not intermediate_parquet or not intermediate_csv:
            raise Exception("--no-final-concatenation provided but neither "
                            "--intermediate-parquet nor --intermediate-csv "
                            "provided, so no output will be created!")

    # add 1 to max since range is not inclusive of last interval
    ksizes = list(range(ksize_min, ksize_max + 1, ksize_step))

    comparisons = compare_all_seqs(seqlist, seqlist2=seqlist2,
                                   n_jobs=processes, ksizes=ksizes,
                                   moltype='protein',
                                   paired_seqlists=paired_seqlists,
                                   intermediate_csv=intermediate_csv,
                                   intermediate_parquet=intermediate_parquet,
<<<<<<< HEAD
                                   no_final_concatention=no_final_concatention)
=======
                                   no_final_concatenation=no_final_concatenation)
>>>>>>> 8dad8700

    # Only write the final output if there is a final concatenation
    if not no_final_concatention:
        if parquet is not None:
            comparisons.to_parquet(parquet)
        if not no_csv:
            click.echo(comparisons.to_csv(index=False))


def parse_fastas(fastas: Sequence):
    """Open fasta files and create list of (id, seq) tuples

    Parameters
    ----------
    fastas : Sequence
        List of strings or paths of fastas to open with Screed

    Returns
    -------
    seqlist : List[Tuple[str, str]]
        List of (id, seq) tuple

    """
    seqlist = []
    for fasta in fastas:
        with screed.open(fasta) as records:
            for record in records:
                seq_id = record['name']
                seq = record['sequence']
                seqlist.append((seq_id, seq))
    if len(seqlist) == 0:
        raise ValueError(f"No sequences found in files: {' '.join(fastas)}!")
    return seqlist


if __name__ == '__main__':
    cli()<|MERGE_RESOLUTION|>--- conflicted
+++ resolved
@@ -64,7 +64,6 @@
 
                                   'NA': 0})
 divergence_estimates = divergence_estimates.sort_values()
-
 
 KSIZES = 2, 3, 4, 5, 6, 7, 8, 9, 10, 11, 12, 13, 14, 15, 16, 17, 18, 19, 20, \
     21, 23, 24, 25
@@ -204,11 +203,7 @@
                             paired_seqlists=True,
                             intermediate_csv=False,
                             intermediate_parquet=False,
-<<<<<<< HEAD
-                            no_final_concatention=False):
-=======
                             no_final_concatenation=False):
->>>>>>> 8dad8700
     """Returns similarities of all the combinations of signature at index in the
     siglist with the rest of the indices starting at index + 1. Doesn't
     redundantly calculate signatures with all the other indices prior to
@@ -277,11 +272,7 @@
         if intermediate_parquet:
             df.to_parquet(parquet)
         del df
-<<<<<<< HEAD
-    if no_final_concatention:
-=======
     if no_final_concatenation:
->>>>>>> 8dad8700
         del comparision_df_list
         return []
     else:
@@ -317,11 +308,7 @@
 def compare_all_seqs(seqlist1, seqlist2=None, n_jobs=4, ksizes=KSIZES,
                      moltype='protein', n_background=100,
                      paired_seqlists=True, intermediate_csv=False,
-<<<<<<< HEAD
-                     intermediate_parquet=False, no_final_concatention=False):
-=======
                      intermediate_parquet=False, no_final_concatenation=False):
->>>>>>> 8dad8700
     """Compare k-mer content of sequences across k-mer sizes and alphabets
 
     Parameters
@@ -391,11 +378,7 @@
         paired_seqlists=paired_seqlists,
         intermediate_csv=intermediate_csv,
         intermediate_parquet=intermediate_parquet,
-<<<<<<< HEAD
-        no_final_concatention=no_final_concatention,
-=======
         no_final_concatenation=no_final_concatenation,
->>>>>>> 8dad8700
     )
     notify("Created similarity func")
 
@@ -479,11 +462,7 @@
         paired_seqlists=False,
         intermediate_csv=False,
         intermediate_parquet=False,
-<<<<<<< HEAD
-        no_final_concatention=False,
-=======
         no_final_concatenation=False,
->>>>>>> 8dad8700
         processes=2):
     """Compute k-mer similarity of all pairwise sequences"""
     if len(fastas) == 0:
@@ -495,7 +474,7 @@
     else:
         seqlist2 = None
 
-    if no_final_concatention:
+    if no_final_concatenation:
         if not intermediate_parquet or not intermediate_csv:
             raise Exception("--no-final-concatenation provided but neither "
                             "--intermediate-parquet nor --intermediate-csv "
@@ -510,14 +489,10 @@
                                    paired_seqlists=paired_seqlists,
                                    intermediate_csv=intermediate_csv,
                                    intermediate_parquet=intermediate_parquet,
-<<<<<<< HEAD
-                                   no_final_concatention=no_final_concatention)
-=======
                                    no_final_concatenation=no_final_concatenation)
->>>>>>> 8dad8700
 
     # Only write the final output if there is a final concatenation
-    if not no_final_concatention:
+    if not no_final_concatenation:
         if parquet is not None:
             comparisons.to_parquet(parquet)
         if not no_csv:
