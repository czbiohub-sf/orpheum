<<<<<<< HEAD
=======
import os
>>>>>>> 860aa846
import warnings

from matplotlib.lines import Line2D
import matplotlib.pyplot as plt
import networkx as nx
import pandas as pd
from sklearn.neighbors import NearestNeighbors

from . import sourmash_utils
from .s3_utils import savefig
<<<<<<< HEAD

=======
>>>>>>> 860aa846

def _compute_neighbor_adjacencies(data, n_neighbors=5):
    # Convert to distances by subtracting from 1
    X = 1 - data
    nbrs = NearestNeighbors(
        n_neighbors=n_neighbors,
        metric='precomputed').fit(X)
    distances, indices = nbrs.kneighbors(X)

    # Replace integers with cell ids
<<<<<<< HEAD
    neighbor_indices = pd.DataFrame(indices, index=X.index)
    neighbor_indices = neighbor_indices.applymap(lambda x: X.index[x])
=======
    neighbor_indices = pd.DataFrame(indices, index=X.columns)
    neighbor_indices = neighbor_indices.applymap(lambda x: X.columns[x])
>>>>>>> 860aa846

    # Make (cell_1, cell_2) adjacency list
    neighbor_indices_tidy = neighbor_indices.unstack()
    neighbor_indices_tidy = neighbor_indices_tidy.reset_index()
    neighbor_indices_tidy = neighbor_indices_tidy.drop(columns='level_0')
    return neighbor_indices_tidy.values


def add_color_cols(metadata, color_cols=['cell_ontology_class'],
<<<<<<< HEAD
                   palettes=dict(cell_ontology_class='tab10')):
=======
                           palettes=dict(cell_ontology_class='tab10')):
>>>>>>> 860aa846
    """Add a hexadecimal color for the categorical values in color_cols"""
    for col in color_cols:
        palette = palettes[col]
        colors = sourmash_utils.category_colors(metadata[col],
<<<<<<< HEAD
                                                palette=palette)
=======
                                   palette=palette)
>>>>>>> 860aa846
        new_col = f'{col}_color'
        metadata.loc[:, new_col] = colors
    return metadata


def nearest_neighbor_graph(data, metadata, n_neighbors=5,
                           color_cols=['cell_ontology_class'],
                           palettes=dict(cell_ontology_class='tab10')):
<<<<<<< HEAD
    metadata = add_color_cols(
        metadata,
        color_cols=color_cols,
        palettes=palettes)
=======
    metadata = add_color_cols(metadata, color_cols=color_cols, palettes=palettes)
>>>>>>> 860aa846

    G = nx.Graph()
    nodes = [(cell_id, attr.to_dict())
             for cell_id, attr in metadata.iterrows()]
    G.add_nodes_from(nodes)

<<<<<<< HEAD
    neighbor_adjacencies = _compute_neighbor_adjacencies(
        data, n_neighbors=n_neighbors)
=======
    neighbor_adjacencies = _compute_neighbor_adjacencies(data, n_neighbors=n_neighbors)
>>>>>>> 860aa846
    G.add_edges_from(neighbor_adjacencies)
    return G


def _add_legend(colors, labels, title):
    label_color_df = pd.DataFrame(dict(colors=colors, labels=labels))
    label_color_df = label_color_df.drop_duplicates()

    # Sort by lowercase version of the labels
    label_color_df.loc[:, 'labels_lower'] = label_color_df['labels'].astype(
        str).str.lower()
    label_color_df = label_color_df.sort_values('labels_lower')
    # Remove the sorting column
    label_color_df.drop('labels_lower', inplace=True, axis=1)

    legend_elements = [Line2D([0], [0], color='w', marker='o', markersize=10,
                              markerfacecolor=color, label=label, alpha=0.5)
                       for i, (color, label) in label_color_df.iterrows()]

    ax = plt.gca()
    ax.legend(handles=legend_elements, title=title, frameon=False)
    return ax


def draw_graph(
        G,
        label_col='cell_ontology_class',
        edge_color='black',
        legend=True,
        **kwargs):
    label_color_col = f"{label_col}_color"

    colors = [d[label_color_col] for v, d in G.nodes(data=True)]
    labels = [d[label_col] for v, d in G.nodes(data=True)]

    if 'pos' not in kwargs:
        kwargs['pos'] = nx.spring_layout(G)
<<<<<<< HEAD
    nx.draw(
        G,
        node_color=colors,
        alpha=0.5,
        edge_color=edge_color,
        linewidths=0.5,
        **kwargs)
=======
    nx.draw(G, node_color=colors, alpha=0.5, edge_color=edge_color, linewidths=0.5, **kwargs)
>>>>>>> 860aa846

    if legend:
        _add_legend(colors, labels, label_col)


def build_graph_and_plot(data, metadata, n_neighbors, color_cols, palettes,
<<<<<<< HEAD
                         figure_folder, figure_prefix, title,
                         edge_color='black', legend=True,
                         **kwargs):
    """

    Parameters
    ----------
    data
    metadata
    n_neighbors
    color_cols
    palettes
    figure_folder
    figure_prefix
    title
    kwargs : keyword arguments
        Any other keyword arguments passed onto networkx.draw

    Returns
    -------

    """
=======
                         figure_folder, figure_prefix, title):
>>>>>>> 860aa846
    with warnings.catch_warnings():
        warnings.simplefilter("ignore")
        graph = nearest_neighbor_graph(data, metadata,
                                       n_neighbors=n_neighbors,
                                       color_cols=color_cols,
                                       palettes=palettes)

    pos = nx.spring_layout(graph, seed=0)

    for label in color_cols:
        fig, ax = plt.subplots()
        with warnings.catch_warnings():
            warnings.simplefilter("ignore")
<<<<<<< HEAD
            draw_graph(graph, edge_color=edge_color, label_col=label, pos=pos,
                       legend=legend, **kwargs)
        ax.set_title(title)
        figure_suffix = f'graph_nneighbors-{n_neighbors}_colorby-{label}'
        png = f'{figure_folder}/{figure_prefix}_{figure_suffix}.png'
=======
            draw_graph(graph, edge_color='black', label_col=label, pos=pos)
        ax.set_title(title)
        figure_suffix = f'graph_nneighbors-{n_neighbors}_colorby-{label}'
        png = os.path.join(figure_folder,
                           f'{figure_prefix}_{figure_suffix}.png')
>>>>>>> 860aa846
        savefig(fig, png, dpi=150)
    return graph, pos<|MERGE_RESOLUTION|>--- conflicted
+++ resolved
@@ -1,7 +1,4 @@
-<<<<<<< HEAD
-=======
 import os
->>>>>>> 860aa846
 import warnings
 
 from matplotlib.lines import Line2D
@@ -12,10 +9,7 @@
 
 from . import sourmash_utils
 from .s3_utils import savefig
-<<<<<<< HEAD
 
-=======
->>>>>>> 860aa846
 
 def _compute_neighbor_adjacencies(data, n_neighbors=5):
     # Convert to distances by subtracting from 1
@@ -26,13 +20,8 @@
     distances, indices = nbrs.kneighbors(X)
 
     # Replace integers with cell ids
-<<<<<<< HEAD
     neighbor_indices = pd.DataFrame(indices, index=X.index)
     neighbor_indices = neighbor_indices.applymap(lambda x: X.index[x])
-=======
-    neighbor_indices = pd.DataFrame(indices, index=X.columns)
-    neighbor_indices = neighbor_indices.applymap(lambda x: X.columns[x])
->>>>>>> 860aa846
 
     # Make (cell_1, cell_2) adjacency list
     neighbor_indices_tidy = neighbor_indices.unstack()
@@ -42,20 +31,12 @@
 
 
 def add_color_cols(metadata, color_cols=['cell_ontology_class'],
-<<<<<<< HEAD
                    palettes=dict(cell_ontology_class='tab10')):
-=======
-                           palettes=dict(cell_ontology_class='tab10')):
->>>>>>> 860aa846
     """Add a hexadecimal color for the categorical values in color_cols"""
     for col in color_cols:
         palette = palettes[col]
         colors = sourmash_utils.category_colors(metadata[col],
-<<<<<<< HEAD
                                                 palette=palette)
-=======
-                                   palette=palette)
->>>>>>> 860aa846
         new_col = f'{col}_color'
         metadata.loc[:, new_col] = colors
     return metadata
@@ -64,26 +45,17 @@
 def nearest_neighbor_graph(data, metadata, n_neighbors=5,
                            color_cols=['cell_ontology_class'],
                            palettes=dict(cell_ontology_class='tab10')):
-<<<<<<< HEAD
     metadata = add_color_cols(
         metadata,
         color_cols=color_cols,
         palettes=palettes)
-=======
-    metadata = add_color_cols(metadata, color_cols=color_cols, palettes=palettes)
->>>>>>> 860aa846
-
     G = nx.Graph()
     nodes = [(cell_id, attr.to_dict())
              for cell_id, attr in metadata.iterrows()]
     G.add_nodes_from(nodes)
 
-<<<<<<< HEAD
     neighbor_adjacencies = _compute_neighbor_adjacencies(
         data, n_neighbors=n_neighbors)
-=======
-    neighbor_adjacencies = _compute_neighbor_adjacencies(data, n_neighbors=n_neighbors)
->>>>>>> 860aa846
     G.add_edges_from(neighbor_adjacencies)
     return G
 
@@ -121,7 +93,6 @@
 
     if 'pos' not in kwargs:
         kwargs['pos'] = nx.spring_layout(G)
-<<<<<<< HEAD
     nx.draw(
         G,
         node_color=colors,
@@ -129,16 +100,12 @@
         edge_color=edge_color,
         linewidths=0.5,
         **kwargs)
-=======
-    nx.draw(G, node_color=colors, alpha=0.5, edge_color=edge_color, linewidths=0.5, **kwargs)
->>>>>>> 860aa846
 
     if legend:
         _add_legend(colors, labels, label_col)
 
 
 def build_graph_and_plot(data, metadata, n_neighbors, color_cols, palettes,
-<<<<<<< HEAD
                          figure_folder, figure_prefix, title,
                          edge_color='black', legend=True,
                          **kwargs):
@@ -161,9 +128,6 @@
     -------
 
     """
-=======
-                         figure_folder, figure_prefix, title):
->>>>>>> 860aa846
     with warnings.catch_warnings():
         warnings.simplefilter("ignore")
         graph = nearest_neighbor_graph(data, metadata,
@@ -177,18 +141,15 @@
         fig, ax = plt.subplots()
         with warnings.catch_warnings():
             warnings.simplefilter("ignore")
-<<<<<<< HEAD
             draw_graph(graph, edge_color=edge_color, label_col=label, pos=pos,
                        legend=legend, **kwargs)
         ax.set_title(title)
         figure_suffix = f'graph_nneighbors-{n_neighbors}_colorby-{label}'
         png = f'{figure_folder}/{figure_prefix}_{figure_suffix}.png'
-=======
             draw_graph(graph, edge_color='black', label_col=label, pos=pos)
         ax.set_title(title)
         figure_suffix = f'graph_nneighbors-{n_neighbors}_colorby-{label}'
         png = os.path.join(figure_folder,
                            f'{figure_prefix}_{figure_suffix}.png')
->>>>>>> 860aa846
         savefig(fig, png, dpi=150)
     return graph, pos