"""
translate.py

Partition reads into coding, noncoding, and low-complexity bins
"""
import csv
import os
import sys
from functools import partial

import click
import numpy as np
import screed
import multiprocessing
from sourmash._minhash import hash_murmur
from sencha.log_utils import get_logger
from sencha.sequence_encodings import encode_peptide
from sencha.compare_kmer_content import kmerize
from sencha.create_save_summary import CreateSaveSummary
from sencha.index import (
    maybe_make_peptide_bloom_filter,
    maybe_save_peptide_bloom_filter,
)
import sencha.constants_index as constants_index
import sencha.fasta_utils as fasta_utils
import sencha.constants_translate as constants_translate
from sencha.translate_single_seq import TranslateSingleSeq


logger = get_logger(__file__)


def get_jaccard_threshold(jaccard_threshold, alphabet):
    if jaccard_threshold is None:
        if alphabet == "hp" or alphabet == "hydrophobic-polar":
            jaccard_threshold = constants_translate.DEFAULT_HP_JACCARD_THRESHOLD
        else:
            jaccard_threshold = constants_translate.DEFAULT_JACCARD_THRESHOLD
    return jaccard_threshold


def validate_jaccard(ctx, param, value):
    """Ensure Jaccard threshold is between 0 and 1"""
    if value is None:
        return value
    try:
        jaccard = float(value)
        assert jaccard <= 1
        assert jaccard >= 0
        return jaccard
    except (ValueError, AssertionError):
        raise click.BadParameter(
            "--jaccard-threshold needs to be a number"
            " between 0 and 1, but {} was provided".format(value)
        )


def evaluate_is_fastp_low_complexity(sequence):
    """Use fastp's definition of complexity
    By this definition, low complexity sequence is defined by consecutive runs
    of same base in a row, e.g.
    CCCCCCCCCACCACCACCCCCCCCACCCCCCCCCCCCCCCCCCCCCCCCCCACCCCCCCACACACCCCCAACAC
    is low complexity. The threshold is 0.3 as used in the fastp prpject:
    https://github.com/OpenGene/fastp
    Parameters
    ----------
    sequence : str
        Sequence to compute complexity on
    complexity_threshold : float, defaault 0.3
        Value between 0 and 1. The default is 0.3 because that is the default
        in the command line program fastp
    Returns
    -------
    is_low_complexity : bool
        Whether or not the sequence passes the complexity threshold
    """
    assert len(sequence) != 0, "sequence is {}".format(sequence)
    complexity = compute_fastp_complexity(sequence)
    return complexity < constants_translate.COMPLEXITY_THRESHOLD


def compute_fastp_complexity(sequence):
    assert len(sequence) != 0, "sequence is {}".format(sequence)
    n_different_consecutively = sum(
        1 for i in range(len(sequence) - 1) if sequence[i] != sequence[i + 1]
    )
    complexity = n_different_consecutively / len(sequence)
    return complexity


def evaluate_is_kmer_low_complexity(sequence, ksize):
    """Check if sequence is low complexity, i.e. mostly repetitive
    By this definition, the sequence is not complex if its number of unique
    k-mers is smaller than half the number of expected k-mers
    """
    try:
        kmers = kmerize(sequence, ksize)
    except ValueError:
        # k-mer size is larger than sequence
        return None, None
    n_kmers = len(kmers)
    complexity = compute_kmer_complexity(sequence, ksize)
    is_low_complexity = n_kmers <= complexity
    return is_low_complexity


def compute_kmer_complexity(sequence, ksize):
    n_possible_kmers_on_sequence = len(sequence) - ksize + 1
    complexity = n_possible_kmers_on_sequence / 2
    return complexity


def score_single_translation(translation, alphabet, peptide_ksize, verbose=False):
    """Score a single translation based on
    fraction of kmers in peptide bloom filter"""
    encoded = encode_peptide(translation, alphabet)
    kmers = list(set(kmerize(str(encoded), peptide_ksize)))
    hashes = [hash_murmur(kmer) for kmer in kmers]
    n_kmers = len(kmers)
    n_kmers_in_peptide_db = sum(1 for h in hashes if peptide_bloom_filter.get(h) > 0)
    if verbose:
        logger.info("\ttranslation: \t".format(encoded))
        logger.info("\tkmers:", " ".join(kmers))

    if verbose:
        kmers_in_peptide_db = {
            (k, h): peptide_bloom_filter.get(h) for k, h in zip(kmers, hashes)
        }
        # Print keys (kmers) only
        logger.info("\tK-mers in peptide database:")
        logger.info(kmers_in_peptide_db)

    fraction_in_peptide_db = n_kmers_in_peptide_db / n_kmers

    return fraction_in_peptide_db, n_kmers


def check_peptide_content(
    description,
    sequence,
    fastas,
    alphabet,
    peptide_ksize,
    jaccard_threshold,
    verbose=False,
):
    """Predict whether a nucleotide sequence could be protein-coding"""

    translations = TranslateSingleSeq(sequence, verbose).six_frame_translation()

    for frame, translation in translations.items():
        if "*" in translation:
            yield constants_translate.SingleReadScore(
                np.nan,
                np.nan,
                constants_translate.PROTEIN_CODING_CATEGORIES["stop_codons"],
                frame,
            )
        elif len(translation) <= peptide_ksize:
            yield constants_translate.SingleReadScore(
                np.nan,
                np.nan,
                constants_translate.PROTEIN_CODING_CATEGORIES["too_short_peptide"],
                frame,
            )
        else:
            encoded = encode_peptide(str(translation), alphabet)
            fraction_in_peptide_db, n_kmers = score_single_translation(
                encoded, alphabet, peptide_ksize, verbose
            )
            is_kmer_low_complex = evaluate_is_kmer_low_complexity(
                encoded, peptide_ksize
            )
            if is_kmer_low_complex:
                fasta_utils.maybe_write_fasta(
                    fastas["low_complexity_peptide"],
                    description + " translation_frame: {}.format(frame)",
                    translation,
                )
                yield constants_translate.SingleReadScore(
                    np.nan,
                    n_kmers,
                    constants_translate.LOW_COMPLEXITY_CATEGORIES[alphabet],
                    frame,
                )
            else:
                if verbose:
                    logger.info(
                        "\t{} is above {}".format(translation, jaccard_threshold)
                    )
                sequencename = "{} translation_frame: {} ".format(
                    description, frame
                ) + "jaccard: {}".format(fraction_in_peptide_db)
                if fraction_in_peptide_db > jaccard_threshold:
                    fasta_utils.maybe_write_fasta(
                        fastas["coding_peptide"], sequencename, translation
                    )
                    fasta_utils.maybe_write_fasta(
                        fastas["coding_nucleotide"], sequencename, sequence
                    )
                    yield constants_translate.SingleReadScore(
                        fraction_in_peptide_db,
                        n_kmers,
                        constants_translate.PROTEIN_CODING_CATEGORIES["coding"],
                        frame,
                    )
                else:
                    fasta_utils.maybe_write_fasta(
                        fastas["noncoding_nucleotide"], sequencename, sequence
                    )
                    yield constants_translate.SingleReadScore(
                        fraction_in_peptide_db,
                        n_kmers,
                        constants_translate.PROTEIN_CODING_CATEGORIES["non_coding"],
                        frame,
                    )


def check_nucleotide_content(description, n_kmers, sequence, fastas):
    """If passes, then this read can move on to checking protein translations

    Evaluates if this reads' nucleotide content doesn't
    pass thresholds to be
    checked for protein-coding-ness
    """
    if n_kmers > 0:
        jaccard = np.nan
        special_case = "Low complexity nucleotide"
        fasta_utils.maybe_write_fasta(
            fastas["low_complexity_nucleotide"], description, sequence
        )
    else:
        jaccard = np.nan
        n_kmers = np.nan
        special_case = "Read length was shorter than 3 * peptide " "k-mer size"
        for i in [1, 2, 3, -1, -2, -3]:
            yield constants_translate.SingleReadScore(jaccard, n_kmers, special_case, i)


def get_coding_score_line(
    description, jaccard, n_kmers, special_case, frame, jaccard_threshold
):
    if special_case is not None:
        line = [description, jaccard, n_kmers, special_case, frame]
    elif jaccard > jaccard_threshold:
        line = [description, jaccard, n_kmers, "Coding", frame]
    else:
        line = [description, jaccard, n_kmers, "Non-coding", frame]
    return line


def maybe_score_single_read(
    alphabet, peptide_ksize, jaccard_threshold, current_reads_file, verbose, fasta_path
):
    """Check if read is low complexity/too short, otherwise score it"""
    fasta_prefix = fasta_path.replace(".fasta", "")
    coding_peptide_fasta = fasta_prefix + "_coding_peptide.fasta"
    csv_name = coding_peptide_fasta.replace(".fasta", ".csv")
    fastas = {
        "noncoding_nucleotide": fasta_prefix + "_" + "noncoding_nucleotide.fasta",
        "coding_nucleotide": fasta_prefix + "_" + "coding_nucleotide.fasta",
        "low_complexity_nucleotide": fasta_prefix
        + "_"
        + "low_complexity_nucleotide.fasta",
        "low_complexity_peptide": fasta_prefix + "_" + "low_complexity_peptide.fasta",
        "coding_peptide": coding_peptide_fasta,
    }
    fastas = fasta_utils.maybe_open_fastas(fastas)
    lines = []
    # writing the fields
    with screed.open(fasta_path) as records:
        for record in records:
            description = record["name"]
            sequence = record["sequence"]
            assert len(sequence) != 0, "sequence is {}".format(sequence)
            # Check if nucleotide sequence is low complexity
            if evaluate_is_fastp_low_complexity(sequence):
                for (
                    jaccard,
                    n_kmers,
                    special_case,
                    frame,
                ) in check_nucleotide_content(description, np.nan, sequence, fastas):
                    if verbose:
                        logger.info(
                            "Jaccard: {}, n_kmers = {} for frame {}".format(
                                jaccard, n_kmers, frame
                            )
                        )

                    line = get_coding_score_line(
                        description,
                        jaccard,
                        n_kmers,
                        special_case,
                        frame,
                        jaccard_threshold,
                    )
                    line.append(current_reads_file)
                    lines.append(line)
            else:
                for (jaccard, n_kmers, special_case, frame,) in check_peptide_content(
                    description,
                    sequence,
                    fastas,
                    alphabet,
                    peptide_ksize,
                    jaccard_threshold,
                    verbose,
                ):
                    if verbose:
                        logger.info(
                            "Jaccard: {}, n_kmers = {} for frame {}".format(
                                jaccard, n_kmers, frame
                            )
                        )

                    line = get_coding_score_line(
                        description,
                        jaccard,
                        n_kmers,
                        special_case,
                        frame,
                        jaccard_threshold,
                    )
                    line.append(current_reads_file)
                    lines.append(line)
    fasta_utils.maybe_close_fastas(fastas)
    # writing the data rows
    with open(csv_name, "w", newline="") as csvfile:
        # creating a csv writer object
        csvwriter = csv.writer(csvfile)
        csvwriter.writerows(lines)


class Translate:
    def __init__(self, args):
        """Constructor"""
        self.args = args
        for key in args:
            setattr(self, key, args[key])
        if self.long_reads:
            raise NotImplementedError("Not implemented! ... yet :)")
        self.jaccard_threshold = get_jaccard_threshold(
            self.jaccard_threshold, self.alphabet
        )
        # Use global variable so the functions that are inside multiprocessing
        # don't try to access the nodegraph by self.peptide_bloom_filter
        # and hence avoiding the pickling error while serialization of the NodeGraph by multiprocessing
        # which doesn't exist for nodegraph currently
        # Con is that global variable definition inside a class defintion
        # is advised to be avoided and is said that it might be enforced as incorrect
        # NB PV: This is been said in the docs since Python2.7, but it hasn't changed, so I
        # suggest keeping the global variable declaration here for now
        # https://docs.python.org/3.8/reference/simple_stmts.html#the-global-statement
        # 1) One solution is that if we can call create and declare peptide_bloom_filter inside the
        # if__name__=main function but that would mean switching to argparse from click
        # 2) Another solution is to make nodegraph serializable
        global peptide_bloom_filter
        peptide_bloom_filter = maybe_make_peptide_bloom_filter(
            self.peptides,
            self.peptide_ksize,
            self.alphabet,
            self.peptides_are_bloom_filter,
            n_tables=self.n_tables,
            tablesize=self.tablesize,
        )
        self.verbose = True
        logger.info("\tDone making peptide_bloom_filter!")

        if not self.peptides_are_bloom_filter:
            self.peptide_bloom_filter_filename = maybe_save_peptide_bloom_filter(
                self.peptides,
                peptide_bloom_filter,
                self.alphabet,
                self.save_peptide_bloom_filter,
            )
        else:
            self.peptide_bloom_filter_filename = self.peptides
        self.peptide_ksize = peptide_bloom_filter.ksize()
        self.nucleotide_ksize = 3 * self.peptide_ksize
        self.coding_scores = []
        if not os.path.exists(os.path.abspath(self.intermediate_directory)):
            os.makedirs(self.intermediate_directory)

    def get_jaccard_threshold(self):
        return get_jaccard_threshold(self.jaccard_threshold, self.alphabet)

<<<<<<< HEAD
=======
    def score_single_translation(self, translation):
        """Score a single translation based on
        fraction of kmers in peptide bloom filter"""
        encoded = encode_peptide(translation, self.alphabet)
        kmers = list(set(kmerize(str(encoded), self.peptide_ksize)))
        hashes = [hash_murmur(kmer) for kmer in kmers]
        n_kmers = len(kmers)
        n_kmers_in_peptide_db = sum(
            1 for h in hashes if peptide_bloom_filter.get(h) > 0
        )
        if self.verbose:
            logger.info("\ttranslation: \t".format(encoded))
            logger.info("\tkmers:", " ".join(kmers))

        if self.verbose:
            kmers_in_peptide_db = {
                (k, h): peptide_bloom_filter.get(h) for k, h in zip(kmers, hashes)
            }
            # Print keys (kmers) only
            logger.info("\tK-mers in peptide database:")
            logger.info(kmers_in_peptide_db)

        fraction_in_peptide_db = n_kmers_in_peptide_db / n_kmers

        return fraction_in_peptide_db, n_kmers

    def check_peptide_content(self, description, sequence):
        """Predict whether a nucleotide sequence could be protein-coding"""
        with warnings.catch_warnings():
            warnings.simplefilter("ignore")
            translations = TranslateSingleSeq(
                sequence, self.verbose
            ).six_frame_translation()
        scoring_lines = []

        for frame, translation in translations.items():
            if "*" in translation:
                scoring_lines.append(
                    constants_translate.SingleReadScore(
                        np.nan,
                        np.nan,
                        constants_translate.PROTEIN_CODING_CATEGORIES["stop_codons"],
                        frame,
                    )
                )
            elif len(translation) <= self.peptide_ksize:
                scoring_lines.append(
                    constants_translate.SingleReadScore(
                        np.nan,
                        np.nan,
                        constants_translate.PROTEIN_CODING_CATEGORIES[
                            "too_short_peptide"
                        ],
                        frame,
                    )
                )
            else:
                encoded = encode_peptide(str(translation), self.alphabet)
                fraction_in_peptide_db, n_kmers = self.score_single_translation(encoded)
                is_kmer_low_complex = evaluate_is_kmer_low_complexity(
                    encoded, self.peptide_ksize
                )
                if is_kmer_low_complex:
                    fasta_utils.maybe_write_fasta(
                        self.fastas["low_complexity_peptide"],
                        description + " translation_frame: {}.format(frame)",
                        translation,
                    )
                    scoring_lines.append(
                        constants_translate.SingleReadScore(
                            np.nan,
                            n_kmers,
                            constants_translate.LOW_COMPLEXITY_CATEGORIES[
                                self.alphabet
                            ],
                            frame,
                        )
                    )
                else:
                    if self.verbose:
                        logger.info(
                            "\t{} is above {}".format(
                                translation, self.jaccard_threshold
                            )
                        )
                    seqname = "{}__translation-frame:{}".format(
                        description, frame
                    ) + "jaccard: {}".format(fraction_in_peptide_db)
                    if fraction_in_peptide_db > self.jaccard_threshold:
                        fasta_utils.maybe_write_fasta(
                            self.fastas["coding_peptide"], seqname, translation
                        )
                        fasta_utils.maybe_write_fasta(
                            self.fastas["coding_nucleotide"], seqname, sequence
                        )
                        scoring_lines.append(
                            constants_translate.SingleReadScore(
                                fraction_in_peptide_db,
                                n_kmers,
                                constants_translate.PROTEIN_CODING_CATEGORIES["coding"],
                                frame,
                            )
                        )
                    else:
                        fasta_utils.maybe_write_fasta(
                            self.fastas["noncoding_nucleotide"], seqname, sequence
                        )
                        scoring_lines.append(
                            constants_translate.SingleReadScore(
                                fraction_in_peptide_db,
                                n_kmers,
                                constants_translate.PROTEIN_CODING_CATEGORIES[
                                    "non_coding"
                                ],
                                frame,
                            )
                        )
        return scoring_lines

    def check_nucleotide_content(self, description, n_kmers, sequence):
        """If passes, then this read can move on to checking protein translations

        Evaluates if this reads' nucleotide content doesn't
        pass thresholds to be
        checked for protein-coding-ness
        """
        if n_kmers > 0:
            jaccard = np.nan
            special_case = "Low complexity nucleotide"
            fasta_utils.maybe_write_fasta(
                self.fastas["low_complexity_nucleotide"], description, sequence
            )
        else:
            jaccard = np.nan
            n_kmers = np.nan
            special_case = "Read length was shorter than 3 * peptide " "k-mer size"
        return [
            constants_translate.SingleReadScore(jaccard, n_kmers, special_case, i)
            for i in [1, 2, 3, -1, -2, -3]
        ]

    def maybe_score_single_read(self, reads):
        """Check if read is low complexity/too short, otherwise score it"""
        fasta_prefix = reads.replace(".fasta", "")
        coding_peptide_fasta = fasta_prefix + "_coding_peptide.fasta"
        csv_name = coding_peptide_fasta.replace(".fasta", ".csv")
        self.fastas = {
            "noncoding_nucleotide": fasta_prefix + "_" + "noncoding_nucleotide.fasta",
            "coding_nucleotide": fasta_prefix + "_" + "coding_nucleotide.fasta",
            "low_complexity_nucleotide": fasta_prefix
            + "_"
            + "low_complexity_nucleotide.fasta",
            "low_complexity_peptide": fasta_prefix
            + "_"
            + "low_complexity_peptide.fasta",
            "coding_peptide": coding_peptide_fasta,
        }
        self.fastas = fasta_utils.maybe_open_fastas(self.fastas)
        with open(csv_name, "w") as csvfile:
            # creating a csv writer object
            csvwriter = csv.writer(csvfile, lineterminator="\n")
            # writing the fields
            with screed.open(reads) as records:
                for record in tqdm(records):
                    description = record["name"]
                    sequence = record["sequence"]
                    # Check if nucleotide sequence is low complexity
                    if evaluate_is_fastp_low_complexity(sequence):
                        for (
                            jaccard,
                            n_kmers,
                            special_case,
                            frame,
                        ) in self.check_nucleotide_content(
                            description, np.nan, sequence
                        ):
                            if self.verbose:
                                logger.info(
                                    "Jaccard: {}, n_kmers = {} for frame {}".format(
                                        jaccard, n_kmers, frame
                                    )
                                )

                            line = self.get_coding_score_line(
                                description, jaccard, n_kmers, special_case, frame
                            )
                            line.append(self.current_reads_file)
                            csvwriter.writerow(line)
                    else:
                        for (
                            jaccard,
                            n_kmers,
                            special_case,
                            frame,
                        ) in self.check_peptide_content(description, sequence):
                            if self.verbose:
                                logger.info(
                                    "Jaccard: {}, n_kmers = {} for frame {}".format(
                                        jaccard, n_kmers, frame
                                    )
                                )

                            line = self.get_coding_score_line(
                                description, jaccard, n_kmers, special_case, frame
                            )
                            line.append(self.current_reads_file)
                            # writing the data rows
                            csvwriter.writerow(line)
        fasta_utils.maybe_close_fastas(self.fastas)

    def get_coding_score_line(self, description, jaccard, n_kmers, special_case, frame):
        if special_case is not None:
            line = [description, jaccard, n_kmers, special_case, frame]
        elif jaccard > self.jaccard_threshold:
            line = [description, jaccard, n_kmers, "Coding", frame]
        else:
            line = [description, jaccard, n_kmers, "Non-coding", frame]
        return line

>>>>>>> dedf2abb
    def score_reads_per_file(self, reads):
        """Assign a coding score to each read. Where the magic happens."""
        num_records = 0
        with screed.open(reads) as records:
            for record in records:
                num_records += 1
        if num_records == 0:
            return []
        chunksize = fasta_utils.calculate_chunksize(num_records, self.processes)
        fasta_files_split = fasta_utils.split_fasta_files(
            reads, chunksize, self.intermediate_directory
        )
        pool = multiprocessing.Pool(processes=self.processes)
        func = partial(
            maybe_score_single_read,
            self.alphabet,
            self.peptide_ksize,
            self.get_jaccard_threshold(),
            reads,
            self.verbose,
        )
        pool.map(func, fasta_files_split)
        pool.close()
        pool.join()

        # Combine from each of the split fasta's 4 different fastas above to one
        # as in the above file handles
        for key, file_handle in self.file_handles.items():
            for split in fasta_files_split:
                fasta_prefix = split.replace(".fasta", "")
                fasta_path = fasta_prefix + "_" + key + ".fasta"
                with screed.open(fasta_path) as records:
                    for record in records:
                        description = record["name"]
                        sequence = record["sequence"]
                        fasta_utils.maybe_write_fasta(
                            file_handle, description, sequence
                        )
                os.remove(fasta_path)

        # Combine and print coding_peptide fastas
        for split in fasta_files_split:
            fasta_prefix = split.replace(".fasta", "")
            fasta_path = fasta_prefix + "_" + "coding_peptide.fasta"
            with screed.open(fasta_path) as records:
                for record in records:
                    description = record["name"]
                    sequence = record["sequence"]
                    fasta_utils.write_fasta(sys.stdout, description, sequence)
            os.remove(fasta_path)

        # combine and return scores
        for split in fasta_files_split:
            csv_file = split.replace(".fasta", "_coding_peptide.csv")
            with open(csv_file) as csvfile:
                read_csv = csv.reader(csvfile, delimiter=",")
                for row in read_csv:
                    assert len(row) == 6, "row is {}".format(row)
                    if len(row) == 6:
                        try:
                            line = [
                                str(row[0]),
                                float(row[1]),
                                float(row[2]),
                                str(row[3]),
                                int(row[4]),
                                str(row[5]),
                            ]
                            self.coding_scores.append(line)
                        except:
                            assert 1 == 0, "problems in casting ros {}".format(row)
            os.remove(csv_file)

        # Delete the split fasta files
        for split in fasta_files_split:
            os.remove(split)

    def set_coding_scores_all_files(self):
        fastas = {
            "noncoding_nucleotide": self.noncoding_nucleotide_fasta,
            "coding_nucleotide": self.coding_nucleotide_fasta,
            "low_complexity_nucleotide": self.low_complexity_nucleotide_fasta,
            "low_complexity_peptide": self.low_complexity_peptide_fasta,
        }
        self.file_handles = fasta_utils.maybe_open_fastas(fastas)
        for reads_file in self.reads:
            self.score_reads_per_file(reads_file)
        fasta_utils.maybe_close_fastas(self.file_handles)

    def get_coding_scores_all_files(self):
        return self.coding_scores


@click.command()
@click.argument("peptides", nargs=1)
@click.argument("reads", nargs=-1)
@click.option(
    "--peptide-ksize",
    default=None,
    type=int,
    help="K-mer size of the peptide sequence to use. Defaults for"
    " different alphabets are, "
    "protein: {}, dayhoff {}, hydrophobic-polar {}".format(
        constants_index.DEFAULT_PROTEIN_KSIZE,
        constants_index.DEFAULT_DAYHOFF_KSIZE,
        constants_index.DEFAULT_HP_KSIZE,
    ),
)  # noqa
@click.option(
    "--save-peptide-bloom-filter",
    is_flag=True,
    default=False,
    help="If specified, save the peptide bloom filter. "
    "Default filename is the name of the fasta file plus a "
    "suffix denoting the protein encoding and peptide ksize",
)
@click.option(
    "--peptides-are-bloom-filter",
    is_flag=True,
    default=False,
    help="Peptide file is already a bloom filter",
)
@click.option(
    "--jaccard-threshold",
    default=None,
    type=click.FLOAT,
    callback=validate_jaccard,
    help="Minimum fraction of peptide k-mers from read in the "
    "peptide database for this read to be called a "
    "'coding read'.'"
    "Default:"
    "{}".format(constants_translate.DEFAULT_JACCARD_THRESHOLD)
    + " for protein and dayhoff encodings, and "  # noqa
    + "{}".format(constants_translate.DEFAULT_HP_JACCARD_THRESHOLD)  # noqa
    + "for hydrophobic-polar (hp) encoding",  # noqa
)
@click.option(
    "--alphabet",
    "--encoding",
    "--molecule",
    default="protein",
    help="The type of amino acid encoding to use. Default is "
    "'protein', but 'dayhoff' or 'hydrophobic-polar' can be "
    "used",
)
@click.option(
    "--csv",
    default=False,
    help="Name of csv file to write with all sequence reads and " "their coding scores",
)
@click.option(
    "--parquet",
    default=False,
    help="Name of parquet file to write with all sequence reads and "
    "their coding scores",
)
@click.option(
    "--json-summary",
    default=False,
    help="Name of json file to write summarization of coding/"
    "noncoding/other categorizations, the "
    "min/max/mean/median/stddev of Jaccard scores, and other",
)
@click.option(
    "--coding-nucleotide-fasta",
    help="If specified, save the coding nucleotides to this file",
)
@click.option(
    "--noncoding-nucleotide-fasta",
    help="If specified, save the noncoding nucleotides to this file",
)
@click.option(
    "--low-complexity-nucleotide-fasta",
    help="If specified, save the low-complexity nucleotides to this" " file",
)
@click.option(
    "--low-complexity-peptide-fasta",
    help="If specified, save the low-complexity peptides to this " "file",
)
@click.option(
    "--tablesize",
    type=constants_index.BASED_INT,
    default="1e8",
    help="Size of the bloom filter table to use",
)
@click.option(
    "--n-tables",
    type=int,
    default=constants_index.DEFAULT_N_TABLES,
    help="Size of the bloom filter table to use",
)
@click.option(
    "--long-reads",
    is_flag=True,
    help="If set, then only considers reading frames starting with "
    "start codon (ATG) and ending in a stop codon "
    "(TAG, TAA, TGA)",
)
@click.option(
    "--intermediate-directory",
    default="/tmp",
    help="If specified this directory is expected to be already created and intermediate files are written here",
)
@click.option(
    "--processes",
    default=1,
    help="number of cores to parallely process on",
)
@click.option("--verbose", is_flag=True, help="Print more output")
def cli(
    peptides,
    reads,
    peptide_ksize=None,
    save_peptide_bloom_filter=True,
    peptides_are_bloom_filter=False,
    jaccard_threshold=None,
    alphabet="protein",
    csv=False,
    parquet=False,
    json_summary=False,
    coding_nucleotide_fasta=None,
    noncoding_nucleotide_fasta=None,
    low_complexity_nucleotide_fasta=None,
    low_complexity_peptide_fasta=None,
    tablesize=constants_index.DEFAULT_MAX_TABLESIZE,
    n_tables=constants_index.DEFAULT_N_TABLES,
    long_reads=False,
    verbose=False,
    processes=1,
    intermediate_directory="/tmp",
):
    """Writes coding peptides from reads to standard output

    \b
    Sane defaults for peptide_ksize for different peptide encodings:
    - with "protein" or "peptide" --> --peptide-ksize = 5-10
      7 is pretty universal but can go down to 5 for less species specificity
      and up to 10 to be very specific
    - with "dayhoff" --> --peptide-ksize = 10-15
    - with "hydrophobic-polar" or "hp" --> --peptide-ksize = 15-21
      15 is pretty good but can do up to 21

    \b
    Parameters
    ----------
    reads : str
        Sequence file of reads to filter
    peptides : str
        Sequence file of peptides
    peptide_ksize : int
        Number of characters in amino acid words
    save_peptide_bloom_filter : str or bool
        Whether or not to save the created bloom filter to file. If a string,
        save to this filename
    peptides_are_bloom_filter : bool
        Input file of peptides is already a bloom filter
    jaccard_threshold : float
        Value between 0 and 1. By default, the (empirically-chosen) "best"
        threshold is chosen for each alphabet. For "protein" and  "dayhoff",
        the default is 0.5, and for "hydrophobic-polar," it is 0.8, since it is
        so lossy it's more likely to match random sequence. These thresholds
        were determined empirically with a pre-chosen human RNA-sequence dataset and
        human peptides.
    alphabet : str
        One of "protein"|"peptide", "dayhoff", or "hydrophobic-polar"|"hp" to
        encode the protein-coding space. Where "protein"|"peptide" is the
        original 20-letter amino acid encoding, Dayhoff ("dayhoff") is a lossy
        6-letter encoding that categorizes the amino acids into:
            1. Cysteine,
            2. Small (A, G, P, S, T)
            3. Acid and Amide (D, E, N, Q)
            4. Basic (H, K, R)
            5. Hydrophobic (I, L, M, V)
            6. Aromatic (F, W, Y)
        Hydrophobic-polar maps to a mere two categories:
            1. Hydrophobic (A, F, G, I, L, M, P, V, W, Y)
            2. Polar (C, D, E, H, K, N, Q, R, S, T)
    csv : str
        Save the coding scores as a csv to this file
    parquet : str
        Save the coding scores as a parquet to this file
    long_reads : bool -- NOT IMPLEMENTED!!
        Input sequenceuencing reads are long reads. Not implemented, but the plan
        is, instead of doing 6-frame translation as on the short reads, test
        all ATG (start codon) to stop codon reading frames for the one(s) that
        matches the known peptide database best. Unknown whether this requires
        new thresholds
    coding_nucleotide_fasta : None or str
        If specified, save coding nucleotide sequence to this file
    noncoding_nucleotide_fasta : None or str
        If specified, save noncoding nucleotide sequence to this file
    low_complexity_nucleotide_fasta : None or str
        If specified, save low complexity nucleotide sequence to this file
    low_complexity_peptide_fasta : None or str
        If specified, save low complexity peptide sequence to this file
    verbose : bool
        Whether or not to print lots of stuff. Can specify multiple, e.g. -vv
        if you really like having everything in stdout
    processes: int
        number of processes to parallel process on
    intermediate_directory: str
        Directory to save intermediate fastas and csv file

    \b
    Returns
    -------
    coding_peptides : str
        Outputs a fasta-formatted sequence of translated peptides
    """
    # \b above prevents re-wrapping of paragraphs
    translate_obj = Translate(locals())
    translate_obj.set_coding_scores_all_files()
    assemble_summary_obj = CreateSaveSummary(
        reads,
        csv,
        parquet,
        json_summary,
        translate_obj.peptide_bloom_filter_filename,
        alphabet,
        translate_obj.peptide_ksize,
        translate_obj.jaccard_threshold,
        translate_obj.coding_scores,
    )
    del translate_obj.coding_scores
    assemble_summary_obj.maybe_write_csv()
    assemble_summary_obj.maybe_write_parquet()
    assemble_summary_obj.maybe_write_json_summary()


if __name__ == "__main__":
    cli()<|MERGE_RESOLUTION|>--- conflicted
+++ resolved
@@ -386,8 +386,6 @@
     def get_jaccard_threshold(self):
         return get_jaccard_threshold(self.jaccard_threshold, self.alphabet)
 
-<<<<<<< HEAD
-=======
     def score_single_translation(self, translation):
         """Score a single translation based on
         fraction of kmers in peptide bloom filter"""
@@ -607,7 +605,6 @@
             line = [description, jaccard, n_kmers, "Non-coding", frame]
         return line
 
->>>>>>> dedf2abb
     def score_reads_per_file(self, reads):
         """Assign a coding score to each read. Where the magic happens."""
         num_records = 0
@@ -678,7 +675,7 @@
                             ]
                             self.coding_scores.append(line)
                         except:
-                            assert 1 == 0, "problems in casting ros {}".format(row)
+                            assert 1 == 0, "problems in casting rows {}".format(row)
             os.remove(csv_file)
 
         # Delete the split fasta files
