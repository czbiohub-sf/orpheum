import math
import os

import click
import khmer
import screed
from sourmash._minhash import hash_murmur
from tqdm import tqdm

from sencha.compare_kmer_content import kmerize
<<<<<<< HEAD
from sencha.sequence_encodings import (
    encode_peptide,
    BEST_KSIZES,
    ALPHABET_SIZES,
)
=======
from sencha.sequence_encodings import encode_peptide, BEST_KSIZES, ALPHABET_SIZES
>>>>>>> d2a497e6
import sencha.constants_index as constants_index
from sencha.log_utils import get_logger

logger = get_logger(__file__)


def per_translation_false_positive_rate(
    n_kmers_in_translation,
    n_total_kmers=1e7,
    n_hash_functions=constants_index.DEFAULT_N_TABLES,
    tablesize=constants_index.DEFAULT_MAX_TABLESIZE,
):
    exponent = -n_hash_functions * n_total_kmers / tablesize
    print(f"exponent: {exponent}")

    # Probability that a single k-mer is randomly in the data
    # per_kmer_fpr = math.pow(1 - math.exp(exponent), n_hash_functions)

    # Use built-in `exp1m` = exp - 1
    # - (exp - 1) = 1 - exp
    per_kmer_fpr = math.pow(-math.expm1(exponent), n_hash_functions)
    print(f"per kmer false positive rate: {per_kmer_fpr}")

    # Probability that the number of k-mers in the read are all false positives
    per_read_fpr = math.pow(per_kmer_fpr, n_kmers_in_translation)
    return per_read_fpr


def per_read_false_positive_coding_rate(
    read_length,
    peptide_ksize,
    n_total_kmers=4e7,
    alphabet="protein",
    n_hash_functions=constants_index.DEFAULT_N_TABLES,
    tablesize=constants_index.DEFAULT_MAX_TABLESIZE,
):
    """Compute the false positive rate that a translated k-mer randomly
    appears in the database"""

    alphabet_size = ALPHABET_SIZES[alphabet]
    n_kmers_of_size = min(n_total_kmers, alphabet_size ** peptide_ksize)

    false_positive_rate = 0
    for frame in range(3):
        translated_length = math.floor((read_length - frame) / 3)
        n_kmers_in_translation = translated_length - peptide_ksize + 1
        frame_fpr = per_translation_false_positive_rate(
            n_kmers_in_translation,
            n_kmers_of_size,
            n_hash_functions=n_hash_functions,
            tablesize=tablesize,
        )
        # multiply by two for both forward and reverse translation frames
        frame_fpr = 2 * frame_fpr
        false_positive_rate += frame_fpr
    return false_positive_rate


def load_nodegraph(*args, **kwargs):
    """Wrapper to load khmer-style bloom filter called a 'nodegraph'"""
    try:
        # khmer 2.1.1
        return khmer.load_nodegraph(*args, **kwargs)
    except AttributeError:
        # khmer 3+/master branch
        return khmer.Nodegraph.load(*args, **kwargs)


def make_peptide_bloom_filter(
<<<<<<< HEAD
    peptide_fasta_files,
=======
    peptide_fasta,
>>>>>>> d2a497e6
    peptide_ksize,
    molecule,
    n_tables=constants_index.DEFAULT_N_TABLES,
    tablesize=constants_index.DEFAULT_MAX_TABLESIZE,
):
<<<<<<< HEAD

    """Create a bloom filter out of peptide sequences"""
    peptide_bloom_filter = khmer.Nodegraph(
        peptide_ksize, tablesize, n_tables=n_tables
    )

    for peptide_fasta in peptide_fasta_files:
        with screed.open(peptide_fasta) as records:
            for record in tqdm(records):
                if "*" in record["sequence"]:
                    continue
                sequence = encode_peptide(record["sequence"], molecule)
                try:
                    kmers = kmerize(sequence, peptide_ksize)
                    for kmer in kmers:
                        # Convert the k-mer into an integer
                        hashed = hash_murmur(kmer)

                        # .add can take the hashed integer so we can hash the
                        #  peptide kmer and add it directly
                        peptide_bloom_filter.add(hashed)
                except ValueError:
                    # Sequence length is smaller than k-mer size
                    continue
=======
    """Create a bloom filter out of peptide sequences"""
    peptide_bloom_filter = khmer.Nodegraph(peptide_ksize, tablesize, n_tables=n_tables)

    with screed.open(peptide_fasta) as records:
        for record in tqdm(records):
            if "*" in record["sequence"]:
                continue
            sequence = encode_peptide(record["sequence"], molecule)
            try:
                kmers = kmerize(sequence, peptide_ksize)
                for kmer in kmers:
                    # Convert the k-mer into an integer
                    hashed = hash_murmur(kmer)

                    # .add can take the hashed integer so we can hash the
                    #  peptide kmer and add it directly
                    peptide_bloom_filter.add(hashed)
            except ValueError:
                # Sequence length is smaller than k-mer size
                continue
>>>>>>> d2a497e6
    return peptide_bloom_filter


def make_peptide_set(peptide_fasta_files, peptide_ksize, molecule):
    """Create a python set out of peptide sequence k-mers

    For comparing to the bloom filter in storage and performance
    """
    peptide_set = set([])
<<<<<<< HEAD
    for peptide_fasta in peptide_fasta_files:
        with screed.open(peptide_fasta) as records:
            for record in tqdm(records):
                if "*" in record["sequence"]:
                    continue
                sequence = encode_peptide(record["sequence"], molecule)
                try:
                    kmers = kmerize(sequence, peptide_ksize)
                    peptide_set.update(kmers)
                except ValueError:
                    # Sequence length is smaller than k-mer size
                    continue
=======

    with screed.open(peptide_fasta) as records:
        for record in tqdm(records):
            if "*" in record["sequence"]:
                continue
            sequence = encode_peptide(record["sequence"], molecule)
            try:
                kmers = kmerize(sequence, peptide_ksize)
                peptide_set.update(kmers)
            except ValueError:
                # Sequence length is smaller than k-mer size
                continue
>>>>>>> d2a497e6
    return peptide_set


def maybe_make_peptide_bloom_filter(
    peptides,
    peptide_ksize,
    molecule,
    peptides_are_bloom_filter,
    n_tables=constants_index.DEFAULT_N_TABLES,
    tablesize=constants_index.DEFAULT_MAX_TABLESIZE,
):
    if peptides_are_bloom_filter:
        logger.info(
            f"Loading existing bloom filter from {peptides} and "
            f"making sure the ksizes match"
        )
        peptide_bloom_filter = load_nodegraph(peptides)
        if peptide_ksize is not None:
            try:
                assert peptide_ksize == peptide_bloom_filter.ksize()
            except AssertionError:
                raise ValueError(
                    f"Given peptide ksize ({peptide_ksize}) and "
                    f"ksize found in bloom filter "
                    f"({peptide_bloom_filter.ksize()}) are not"
                    f"equal"
                )
    else:
        peptide_ksize = get_peptide_ksize(molecule, peptide_ksize)
<<<<<<< HEAD
        if len(peptides) == 1:
            logger.info(
                f"Creating peptide bloom filter with file: {peptides[0]}\n"
                f"Using ksize: {peptide_ksize} and alphabet: {molecule} "
                f"..."
            )
        else:
            index_dir = os.path.dirname(peptides[0])
            logger.info(
                f"Creating peptide bloom filter from files in directory: {index_dir}\n"
                f"Using ksize: {peptide_ksize} and alphabet: {molecule} "
                f"..."
            )

=======
        logger.info(
            f"Creating peptide bloom filter with file: {peptides}\n"
            f"Using ksize: {peptide_ksize} and alphabet: {molecule} "
            f"..."
        )
>>>>>>> d2a497e6
        peptide_bloom_filter = make_peptide_bloom_filter(
            peptides,
            peptide_ksize,
            molecule=molecule,
            n_tables=n_tables,
            tablesize=tablesize,
        )
    return peptide_bloom_filter


def maybe_save_peptide_bloom_filter(
    peptides, peptide_bloom_filter, molecule, save_peptide_bloom_filter
):
    if save_peptide_bloom_filter:
        ksize = peptide_bloom_filter.ksize()

        if isinstance(save_peptide_bloom_filter, str):
            filename = save_peptide_bloom_filter
            peptide_bloom_filter.save(save_peptide_bloom_filter)
        else:
<<<<<<< HEAD
            suffix = (
                f".alphabet-{molecule}_ksize-{ksize}.bloomfilter." f"nodegraph"
            )
            if len(peptides) == 1:
                filename = os.path.splitext(peptides[0])[0] + suffix
            else:
                dirname = os.path.dirname(peptides[0])  # get index dir
                basename = os.path.basename(
                    dirname
                )  # user index dir name as basename
                filename = os.path.join(dirname, basename + suffix)
=======
            suffix = f".alphabet-{molecule}_ksize-{ksize}.bloomfilter." f"nodegraph"
            filename = os.path.splitext(peptides)[0] + suffix
>>>>>>> d2a497e6

        logger.info(f"Writing peptide bloom filter to {filename}")
        peptide_bloom_filter.save(filename)
        logger.info("\tDone!")
        return filename


@click.command()
@click.argument("peptides")
@click.option(
    "--peptide-ksize",
    default=None,
    type=int,
    help="K-mer size of the peptide sequence to use. Defaults for"
    " different molecules are, "
    f"protein: {constants_index.DEFAULT_PROTEIN_KSIZE}"
    f", dayhoff: {constants_index.DEFAULT_DAYHOFF_KSIZE},"
    f" hydrophobic-polar: {constants_index.DEFAULT_HP_KSIZE}",
)
@click.option(
    "--alphabet",
    "--molecule",
    default="protein",
    help="The type of amino acid alphabet/encoding to use. Default "
    "is 'protein', but 'dayhoff' or 'hydrophobic-polar' can "
    "be used",
)
@click.option(
    "--save-as",
    default=None,
    help="If provided, save peptide bloom filter as this filename. "
    "Otherwise, add ksize and alphabet name to input filename.",
)
@click.option(
    "--tablesize",
    type=constants_index.BASED_INT,
    default="1e8",
    help="Size of the bloom filter table to use",
)
@click.option(
    "--n-tables",
    type=int,
    default=constants_index.DEFAULT_N_TABLES,
    help="Size of the bloom filter table to use",
)
<<<<<<< HEAD
@click.option(
    "--index-from-dir",
    is_flag=True,
    default=False,
    help="Build peptide bloom filter from a directory of peptide fasta files",
)
=======
>>>>>>> d2a497e6
def cli(
    peptides,
    peptide_ksize=None,
    alphabet="protein",
    save_as=None,
    tablesize=constants_index.DEFAULT_MAX_TABLESIZE,
    n_tables=constants_index.DEFAULT_N_TABLES,
<<<<<<< HEAD
    index_from_dir=False,
=======
>>>>>>> d2a497e6
):
    """Make a peptide bloom filter for your peptides

    \b
    Parameters
    ----------
    reads : str
        Sequence file of reads to filter
    peptides : str
        Sequence file of peptides
    peptide_ksize : int
        Number of characters in amino acid words
    index_from_dir : bool
        peptides is a directory containing peptide sequence files
    long_reads
    verbose

    \b
    Returns
    -------

    """
    # \b above prevents rewrapping of paragraph

    if index_from_dir:
        # need file checking here, not this hacky ".fa.gz" or ".faa.gz" business
        peptides = [
            os.path.join(peptides, p)
            for p in os.listdir(peptides)
            if p.endswith(".fa.gz")
            or p.endswith(".faa.gz")
            or p.endswith(".fa")
        ]
    else:
        peptides = [peptides]
    peptide_ksize = get_peptide_ksize(alphabet, peptide_ksize)
    peptide_bloom_filter = make_peptide_bloom_filter(
<<<<<<< HEAD
        peptides,
        peptide_ksize,
        alphabet,
        n_tables=n_tables,
        tablesize=tablesize,
=======
        peptides, peptide_ksize, alphabet, n_tables=n_tables, tablesize=tablesize
>>>>>>> d2a497e6
    )
    logger.info("\tDone!")

    save_peptide_bloom_filter = save_as if save_as is not None else True
    maybe_save_peptide_bloom_filter(
        peptides,
        peptide_bloom_filter,
        alphabet,
        save_peptide_bloom_filter=save_peptide_bloom_filter,
    )


def get_peptide_ksize(molecule, peptide_ksize=None):
    if peptide_ksize is None:
        try:
            peptide_ksize = BEST_KSIZES[molecule]
        except KeyError:
            raise ValueError(
                f"{molecule} does not have a default k-mer size! "
                f"Only 'protein', 'hydrophobic-polar', or"
                f" 'dayhoff' have a default protein ksize"
            )
    return peptide_ksize<|MERGE_RESOLUTION|>--- conflicted
+++ resolved
@@ -8,15 +8,7 @@
 from tqdm import tqdm
 
 from sencha.compare_kmer_content import kmerize
-<<<<<<< HEAD
-from sencha.sequence_encodings import (
-    encode_peptide,
-    BEST_KSIZES,
-    ALPHABET_SIZES,
-)
-=======
 from sencha.sequence_encodings import encode_peptide, BEST_KSIZES, ALPHABET_SIZES
->>>>>>> d2a497e6
 import sencha.constants_index as constants_index
 from sencha.log_utils import get_logger
 
@@ -86,22 +78,14 @@
 
 
 def make_peptide_bloom_filter(
-<<<<<<< HEAD
     peptide_fasta_files,
-=======
-    peptide_fasta,
->>>>>>> d2a497e6
     peptide_ksize,
     molecule,
     n_tables=constants_index.DEFAULT_N_TABLES,
     tablesize=constants_index.DEFAULT_MAX_TABLESIZE,
 ):
-<<<<<<< HEAD
-
     """Create a bloom filter out of peptide sequences"""
-    peptide_bloom_filter = khmer.Nodegraph(
-        peptide_ksize, tablesize, n_tables=n_tables
-    )
+    peptide_bloom_filter = khmer.Nodegraph(peptide_ksize, tablesize, n_tables=n_tables)
 
     for peptide_fasta in peptide_fasta_files:
         with screed.open(peptide_fasta) as records:
@@ -121,28 +105,6 @@
                 except ValueError:
                     # Sequence length is smaller than k-mer size
                     continue
-=======
-    """Create a bloom filter out of peptide sequences"""
-    peptide_bloom_filter = khmer.Nodegraph(peptide_ksize, tablesize, n_tables=n_tables)
-
-    with screed.open(peptide_fasta) as records:
-        for record in tqdm(records):
-            if "*" in record["sequence"]:
-                continue
-            sequence = encode_peptide(record["sequence"], molecule)
-            try:
-                kmers = kmerize(sequence, peptide_ksize)
-                for kmer in kmers:
-                    # Convert the k-mer into an integer
-                    hashed = hash_murmur(kmer)
-
-                    # .add can take the hashed integer so we can hash the
-                    #  peptide kmer and add it directly
-                    peptide_bloom_filter.add(hashed)
-            except ValueError:
-                # Sequence length is smaller than k-mer size
-                continue
->>>>>>> d2a497e6
     return peptide_bloom_filter
 
 
@@ -152,7 +114,6 @@
     For comparing to the bloom filter in storage and performance
     """
     peptide_set = set([])
-<<<<<<< HEAD
     for peptide_fasta in peptide_fasta_files:
         with screed.open(peptide_fasta) as records:
             for record in tqdm(records):
@@ -165,20 +126,6 @@
                 except ValueError:
                     # Sequence length is smaller than k-mer size
                     continue
-=======
-
-    with screed.open(peptide_fasta) as records:
-        for record in tqdm(records):
-            if "*" in record["sequence"]:
-                continue
-            sequence = encode_peptide(record["sequence"], molecule)
-            try:
-                kmers = kmerize(sequence, peptide_ksize)
-                peptide_set.update(kmers)
-            except ValueError:
-                # Sequence length is smaller than k-mer size
-                continue
->>>>>>> d2a497e6
     return peptide_set
 
 
@@ -208,7 +155,6 @@
                 )
     else:
         peptide_ksize = get_peptide_ksize(molecule, peptide_ksize)
-<<<<<<< HEAD
         if len(peptides) == 1:
             logger.info(
                 f"Creating peptide bloom filter with file: {peptides[0]}\n"
@@ -223,13 +169,6 @@
                 f"..."
             )
 
-=======
-        logger.info(
-            f"Creating peptide bloom filter with file: {peptides}\n"
-            f"Using ksize: {peptide_ksize} and alphabet: {molecule} "
-            f"..."
-        )
->>>>>>> d2a497e6
         peptide_bloom_filter = make_peptide_bloom_filter(
             peptides,
             peptide_ksize,
@@ -250,22 +189,13 @@
             filename = save_peptide_bloom_filter
             peptide_bloom_filter.save(save_peptide_bloom_filter)
         else:
-<<<<<<< HEAD
-            suffix = (
-                f".alphabet-{molecule}_ksize-{ksize}.bloomfilter." f"nodegraph"
-            )
+            suffix = f".alphabet-{molecule}_ksize-{ksize}.bloomfilter." f"nodegraph"
             if len(peptides) == 1:
                 filename = os.path.splitext(peptides[0])[0] + suffix
             else:
                 dirname = os.path.dirname(peptides[0])  # get index dir
-                basename = os.path.basename(
-                    dirname
-                )  # user index dir name as basename
+                basename = os.path.basename(dirname)  # user index dir name as basename
                 filename = os.path.join(dirname, basename + suffix)
-=======
-            suffix = f".alphabet-{molecule}_ksize-{ksize}.bloomfilter." f"nodegraph"
-            filename = os.path.splitext(peptides)[0] + suffix
->>>>>>> d2a497e6
 
         logger.info(f"Writing peptide bloom filter to {filename}")
         peptide_bloom_filter.save(filename)
@@ -311,15 +241,12 @@
     default=constants_index.DEFAULT_N_TABLES,
     help="Size of the bloom filter table to use",
 )
-<<<<<<< HEAD
 @click.option(
     "--index-from-dir",
     is_flag=True,
     default=False,
     help="Build peptide bloom filter from a directory of peptide fasta files",
 )
-=======
->>>>>>> d2a497e6
 def cli(
     peptides,
     peptide_ksize=None,
@@ -327,10 +254,7 @@
     save_as=None,
     tablesize=constants_index.DEFAULT_MAX_TABLESIZE,
     n_tables=constants_index.DEFAULT_N_TABLES,
-<<<<<<< HEAD
     index_from_dir=False,
-=======
->>>>>>> d2a497e6
 ):
     """Make a peptide bloom filter for your peptides
 
@@ -360,23 +284,13 @@
         peptides = [
             os.path.join(peptides, p)
             for p in os.listdir(peptides)
-            if p.endswith(".fa.gz")
-            or p.endswith(".faa.gz")
-            or p.endswith(".fa")
+            if p.endswith(".fa.gz") or p.endswith(".faa.gz") or p.endswith(".fa")
         ]
     else:
         peptides = [peptides]
     peptide_ksize = get_peptide_ksize(alphabet, peptide_ksize)
     peptide_bloom_filter = make_peptide_bloom_filter(
-<<<<<<< HEAD
-        peptides,
-        peptide_ksize,
-        alphabet,
-        n_tables=n_tables,
-        tablesize=tablesize,
-=======
-        peptides, peptide_ksize, alphabet, n_tables=n_tables, tablesize=tablesize
->>>>>>> d2a497e6
+        peptides, peptide_ksize, alphabet, n_tables=n_tables, tablesize=tablesize,
     )
     logger.info("\tDone!")
 
