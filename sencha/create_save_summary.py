import csv
import itertools
import json
from collections import Counter

import numpy as np
from sencha.constants_translate import (
    LOW_COMPLEXITY_CATEGORIES,
    PROTEIN_CODING_CATEGORIES,
    SCORING_DF_COLUMNS,
)
from sencha.log_utils import get_logger

logger = get_logger(__file__)


class CreateSaveSummary:
    def __init__(
        self,
        filenames,
        csv,
        parquet,
        json_summary,
        peptide_bloom_filter_filename,
        alphabet,
        peptide_ksize,
        jaccard_threshold,
        coding_scores,
    ):
        self.unique_filenames = filenames
        self.csv = csv
        self.parquet = parquet
        self.json_summary = json_summary
        self.peptide_bloom_filter_filename = peptide_bloom_filter_filename
        self.alphabet = alphabet
        self.peptide_ksize = peptide_ksize
        self.jaccard_threshold = jaccard_threshold
        self.coding_scores = coding_scores
        if self.coding_scores != []:
            (
                self.read_ids,
                self.jaccard_in_peptide_dbs,
                self.n_kmers,
                self.categories,
                self.translation_frames,
                self.filenames,
            ) = map(list, zip(*self.coding_scores))

    def maybe_write_csv(self):
        if self.csv:
            logger.info("Writing coding scores of reads to {}".format(self.csv))
            # writing to csv file
            with open(self.csv, "w") as csvfile:
                # creating a csv writer object
                csvwriter = csv.writer(csvfile, lineterminator="\n")

                # writing the fields
                csvwriter.writerow(SCORING_DF_COLUMNS)

                # writing the data rows
                csvwriter.writerows(self.coding_scores)

    def maybe_write_parquet(self):
        if self.parquet:
            import pyarrow as pa
            import pyarrow.parquet as pq
            logger.info("Writing coding scores of reads to {}".format(self.parquet))
            batch = pa.RecordBatch.from_arrays(
                [
                    self.read_ids,
                    self.jaccard_in_peptide_dbs,
                    self.n_kmers,
                    self.categories,
                    self.translation_frames,
                    self.filenames,
                ],
                names=SCORING_DF_COLUMNS,
            )
            pq.write_table(pa.Table.from_batches([batch]), self.parquet)

    def make_empty_coding_categories(self):
        coding_categories = dict.fromkeys(PROTEIN_CODING_CATEGORIES.values(), 0)
        molecule_low_complexity_key = LOW_COMPLEXITY_CATEGORIES[self.alphabet]
        coding_categories[molecule_low_complexity_key] = 0
        return coding_categories

    def maybe_write_json_summary(self):
        if not self.json_summary:
            # Early exit if json_summary is not True
            return
        empty_coding_categories = self.make_empty_coding_categories()

        if self.coding_scores == []:
            summary = {
                "input_files": self.unique_filenames,
                "jaccard_info": {
                    "count": 0,
                    "mean": None,
                    "std": None,
                    "min": None,
                    "25%": None,
                    "50%": None,
                    "75%": None,
                    "max": None,
                },
                "categorization_counts": empty_coding_categories,
                "categorization_percentages": empty_coding_categories,
                "histogram_n_coding_frames_per_read": {
                    str(i): 0 for i in range(len(empty_coding_categories))
                },
                "histogram_n_coding_frames_per_read_percentages": {
                    str(i): 0 for i in range(len(empty_coding_categories))
                },
            }
        else:
            summary = self.generate_coding_summary()
        with open(self.json_summary, "w") as f:
            logger.info("Writing translate summary to {}".format(self.json_summary))
            json.dump(summary, fp=f)
        # # Delete these attributes once the summary is set
        # # For large csv files containing lots of coding_scores use a lot of RAM
        # if self.coding_scores != []:
        #     del self.read_ids
        #     del self.jaccard_in_peptide_dbs
        #     del self.n_kmers
        #     del self.categories
        #     del self.translation_frames
        #     del self.filenames
        #     del self.coding_scores
        return summary

    def generate_coding_summary(self):
        (
            translation_frame_percentages,
            translation_frame_counts,
        ) = self.get_n_translated_frames_per_read()

        (
            categorization_percentages,
            categorization_counts,
        ) = self.get_n_per_coding_category()
        # Get Jaccard distributions, count, min, max, mean, stddev, median
        jaccard_info = {
            "count": int(np.count_nonzero(~np.isnan(self.jaccard_in_peptide_dbs))),
            "mean": np.nanmean(self.jaccard_in_peptide_dbs),
            "std": np.nanstd(self.jaccard_in_peptide_dbs),
            "min": np.nanmin(self.jaccard_in_peptide_dbs),
            "25%": np.nanpercentile(self.jaccard_in_peptide_dbs, 25),
            "50%": np.nanpercentile(self.jaccard_in_peptide_dbs, 50),
            "75%": np.nanpercentile(self.jaccard_in_peptide_dbs, 75),
            "max": np.nanmax(self.jaccard_in_peptide_dbs),
        }

        summary = {
<<<<<<< HEAD
            "files": self.filenames,
=======
            "input_files": self.unique_filenames,
>>>>>>> af1312e3
            "jaccard_info": jaccard_info,
            "categorization_counts": categorization_counts,
            "categorization_percentages": categorization_percentages,
            "histogram_n_coding_frames_per_read": translation_frame_counts,
            "histogram_n_coding_frames_per_read_percentages": translation_frame_percentages,
            "peptide_bloom_filter": self.peptide_bloom_filter_filename,
            "peptide_alphabet": self.alphabet,
            "peptide_ksize": self.peptide_ksize,
            "jaccard_threshold": self.jaccard_threshold,
        }
        return summary

    def get_n_per_coding_category(self):
        # Initialize to all zeros
        counts = self.make_empty_coding_categories()
        read_id_category = [
            (read_id, category)
            for read_id, category in zip(self.read_ids, self.categories)
        ]

        for read_id, categories_for_read_id in itertools.groupby(
            read_id_category, key=lambda x: x[0]
        ):
            categories_for_read_id = [
                read_category[1] for read_category in list(categories_for_read_id)
            ]
            unique_categories = np.unique(categories_for_read_id).tolist()

            # If any of the frames is coding, then that read is called coding,
            # the remaining are non-coding, unless the reads too short
            # in nucleotide or peptide space.
            if "Coding" in unique_categories:
                counts["Coding"] += 1
            elif (
                "Translation is shorter than peptide k-mer size + 1"
                in unique_categories
            ):
                counts["Translation is shorter than peptide k-mer size + 1"] += 1
            elif (
                "Read length was shorter than 3 * peptide k-mer size"
                in unique_categories
            ):
                counts["Read length was shorter than 3 * peptide k-mer size"] += 1
            elif len(unique_categories) == 1:
                counts[unique_categories[0]] += 1
            else:
                counts["Non-coding"] += 1
        total = sum(list(counts.values()))
        percentages = {
            category: 100 * count / total for category, count in counts.items()
        }
        # Replace with observations
        return percentages, counts

    def get_n_translated_frames_per_read(self):
        """Of all coding sequences, get number of possible translations"""
        predicted_coding = [
            self.read_ids[index]
            for index, category in enumerate(self.categories)
            if category == "Coding"
        ]
        n_coding_per_read = Counter(predicted_coding)

        coding_per_read_histogram = Counter(n_coding_per_read.values())
        total = sum(list(coding_per_read_histogram.values()))
        histogram_for_json = {
            "Number of reads with {} putative protein-coding translations".format(
                key
            ): value
            for key, value in coding_per_read_histogram.items()
        }
        percentages_for_json = {
            "Number of reads with {} putative protein-coding translations".format(
                key
            ): 100
            * value
            / total
            for key, value in coding_per_read_histogram.items()
        }

        return percentages_for_json, histogram_for_json<|MERGE_RESOLUTION|>--- conflicted
+++ resolved
@@ -152,11 +152,7 @@
         }
 
         summary = {
-<<<<<<< HEAD
-            "files": self.filenames,
-=======
             "input_files": self.unique_filenames,
->>>>>>> af1312e3
             "jaccard_info": jaccard_info,
             "categorization_counts": categorization_counts,
             "categorization_percentages": categorization_percentages,
